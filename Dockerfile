--- conflicted
+++ resolved
@@ -64,30 +64,11 @@
 WORKDIR /root/Mobile-Security-Framework-MobSF
 COPY ./requirements.txt .
 
-<<<<<<< HEAD
-# Install Dependencies
-=======
-#Enable Use Home Directory and set adb path
-RUN sed -i 's/USE_HOME = False/USE_HOME = True/g' MobSF/settings.py && \
-    sed -i "s#ADB_BINARY = ''#ADB_BINARY = '/usr/bin/adb'#" MobSF/settings.py
-
-#Postgres support is set to false by default
-ARG POSTGRES=False
-#check if Postgres support needs to be enabled 
-WORKDIR /root/Mobile-Security-Framework-MobSF/scripts
-RUN chmod +x postgres_support.sh; sync; ./postgres_support.sh $POSTGRES
-WORKDIR /root/Mobile-Security-Framework-MobSF
-
-#Add apktool working path
-RUN mkdir -p /root/.local/share/apktool/framework
-
-#Install Dependencies
-
+# Install Requirements
 RUN pip3 install --upgrade wheel && \
     pip3 wheel --wheel-dir=yara-python --build-option="build" --build-option="--enable-dex" git+https://github.com/VirusTotal/yara-python.git@v3.10.0 && \
     pip3 install --no-index --find-links=yara-python yara-python && \
     rm -rf yara-python
->>>>>>> 648bbb45
 RUN pip3 install --quiet --no-cache-dir -r requirements.txt
 
 # Cleanup
